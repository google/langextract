--- conflicted
+++ resolved
@@ -12,7 +12,6 @@
 
 ## Table of Contents
 
-<<<<<<< HEAD
 - [LangExtract](#langextract)
   - [Table of Contents](#table-of-contents)
   - [Introduction](#introduction)
@@ -31,6 +30,7 @@
     - [Setting up API key in your environment](#setting-up-api-key-in-your-environment)
   - [Using OpenAI Models](#using-openai-models)
     - [Using Azure OpenAI Models](#using-azure-openai-models)
+  - [Using Local LLMs with Ollama](#using-local-llms-with-ollama)
   - [More Examples](#more-examples)
     - [*Romeo and Juliet* Full Text Extraction](#romeo-and-juliet-full-text-extraction)
     - [Medication Extraction](#medication-extraction)
@@ -42,22 +42,6 @@
     - [Pre-commit Hooks](#pre-commit-hooks)
     - [Linting](#linting)
   - [Disclaimer](#disclaimer)
-=======
-- [Introduction](#introduction)
-- [Why LangExtract?](#why-langextract)
-- [Quick Start](#quick-start)
-- [Installation](#installation)
-- [API Key Setup for Cloud Models](#api-key-setup-for-cloud-models)
-- [Using OpenAI Models](#using-openai-models)
-- [Using Local LLMs with Ollama](#using-local-llms-with-ollama)
-- [More Examples](#more-examples)
-  - [*Romeo and Juliet* Full Text Extraction](#romeo-and-juliet-full-text-extraction)
-  - [Medication Extraction](#medication-extraction)
-  - [Radiology Report Structuring: RadExtract](#radiology-report-structuring-radextract)
-- [Contributing](#contributing)
-- [Testing](#testing)
-- [Disclaimer](#disclaimer)
->>>>>>> a7ef0bd1
 
 ## Introduction
 
@@ -306,7 +290,6 @@
 
 Note: OpenAI models require `fence_output=True` and `use_schema_constraints=False` because LangExtract doesn't implement schema constraints for OpenAI yet.
 
-<<<<<<< HEAD
 ### Using Azure OpenAI Models
 
 LangExtract also supports Azure OpenAI. The configuration is similar to the standard OpenAI setup but requires an `azure_endpoint` and `api_version`.
@@ -318,20 +301,11 @@
 azure_api_key = os.environ.get("AZURE_OPENAI_API_KEY")
 azure_endpoint = "https://your-azure-endpoint.openai.azure.com/"
 model_id = "your-azure-deployment-name" # e.g., "gpt-4o"
-=======
-## Using Local LLMs with Ollama
-
-LangExtract supports local inference using Ollama, allowing you to run models without API keys:
-
-```python
-import langextract as lx
->>>>>>> a7ef0bd1
 
 result = lx.extract(
     text_or_documents=input_text,
     prompt_description=prompt,
     examples=examples,
-<<<<<<< HEAD
     language_model_type=AzureOpenAILanguageModel,
     model_id=model_id,
     api_key=azure_api_key,
@@ -340,22 +314,32 @@
         "api_version": "2024-02-01"  # Or your desired API version
     },
     fence_output=True,
-=======
+    use_schema_constraints=False
+)
+```
+
+## Using Local LLMs with Ollama
+
+LangExtract supports local inference using Ollama, allowing you to run models without API keys:
+
+```python
+import langextract as lx
+
+result = lx.extract(
+    text_or_documents=input_text,
+    prompt_description=prompt,
+    examples=examples,
     language_model_type=lx.inference.OllamaLanguageModel,
     model_id="gemma2:2b",  # or any Ollama model
     model_url="http://localhost:11434",
     fence_output=False,
->>>>>>> a7ef0bd1
     use_schema_constraints=False
 )
 ```
 
-<<<<<<< HEAD
-=======
 **Quick setup:** Install Ollama from [ollama.com](https://ollama.com/), run `ollama pull gemma2:2b`, then `ollama serve`.
 
 For detailed installation, Docker setup, and examples, see [`examples/ollama/`](examples/ollama/).
->>>>>>> a7ef0bd1
 
 ## More Examples
 

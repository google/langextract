--- conflicted
+++ resolved
@@ -100,79 +100,6 @@
       prompts: List of prompts to process.
       batch_size: Batch size (currently unused, for future optimization).
 
-<<<<<<< HEAD
-@dataclasses.dataclass(init=False)
-class OllamaLanguageModel(BaseLanguageModel):
-  """Language model inference class using Ollama based host."""
-
-  _model: str
-  _model_url: str
-  _structured_output_format: str
-  _constraint: schema.Constraint = dataclasses.field(
-      default_factory=schema.Constraint, repr=False, compare=False
-  )
-  _extra_kwargs: dict[str, Any] = dataclasses.field(
-      default_factory=dict, repr=False, compare=False
-  )
-
-  def __init__(
-      self,
-      model_id: str,
-      model_url: str = _OLLAMA_DEFAULT_MODEL_URL,
-      structured_output_format: str = 'json',
-      constraint: schema.Constraint = schema.Constraint(),
-      num_ctx: int = 2048,
-      keep_alive: int = 5 * 60,  # seconds
-      **kwargs,
-  ) -> None:
-    self._model = model_id
-    self._model_url = model_url
-    self._structured_output_format = structured_output_format
-    self._constraint = constraint
-    self._num_ctx = num_ctx
-    self._keep_alive = keep_alive
-    self._extra_kwargs = kwargs or {}
-    super().__init__(constraint=constraint)
-
-  @override
-  def infer(
-      self, batch_prompts: Sequence[str], **kwargs
-  ) -> Iterator[Sequence[ScoredOutput]]:
-    for prompt in batch_prompts:
-      response = self._ollama_query(
-          prompt=prompt,
-          model=self._model,
-          structured_output_format=self._structured_output_format,
-          model_url=self._model_url,
-          num_ctx=self._num_ctx,
-          keep_alive=self._keep_alive,
-      )
-      # No score for Ollama. Default to 1.0
-      yield [ScoredOutput(score=1.0, output=response['response'])]
-
-  def _ollama_query(
-      self,
-      prompt: str,
-      model: str = 'gemma2:latest',
-      temperature: float = 0.8,
-      seed: int | None = None,
-      top_k: int | None = None,
-      max_output_tokens: int | None = None,
-      structured_output_format: str | None = None,  # like 'json'
-      system: str = '',
-      raw: bool = False,
-      model_url: str = _OLLAMA_DEFAULT_MODEL_URL,
-      timeout: int = 30,  # seconds
-      keep_alive: int = 5 * 60,  # if loading, keep model up for 5 minutes.
-      num_threads: int | None = None,
-      num_ctx: int = 2048,
-  ) -> Mapping[str, Any]:
-    """Sends a prompt to an Ollama model and returns the generated response.
-
-    This function makes an HTTP POST request to the `/api/generate` endpoint of
-    an Ollama server. It can optionally load the specified model first, generate
-    a response (with or without streaming), then return a parsed JSON response.
-=======
     Returns:
       List of lists of ScoredOutput objects.
     """
@@ -186,7 +113,6 @@
 
     Note: This expects raw JSON/YAML without code fences.
     Code fence extraction is handled by resolver.py.
->>>>>>> 89896203
 
     Args:
       output: Raw output string from the model.
@@ -280,42 +206,9 @@
 class GeminiLanguageModel(BaseLanguageModel):
   """Language model inference using Google's Gemini API with structured output.
 
-<<<<<<< HEAD
-    Args:
-      model_id: The OpenAI model ID to use (e.g., 'gpt-4o-mini', 'gpt-4o').
-      api_key: API key for OpenAI service.
-      base_url: Optional base URL for OpenAI API (e.g., "https://api.openai.com/v1" for OpenAI, "https://api.anthropic.com/v1/" for Claude).
-      organization: Optional OpenAI organization ID.
-      format_type: Output format (JSON or YAML).
-      temperature: Sampling temperature.
-      max_workers: Maximum number of parallel API calls.
-      **kwargs: Ignored extra parameters so callers can pass a superset of
-        arguments shared across back-ends without raising ``TypeError``.
-    """
-    self.model_id = model_id
-    self.api_key = api_key
-    self.base_url = base_url
-    self.organization = organization
-    self.format_type = format_type
-    self.temperature = temperature
-    self.max_workers = max_workers
-    self.base_url = base_url
-    self._extra_kwargs = kwargs or {}
-
-    if not self.api_key:
-      raise ValueError('API key not provided.')
-
-    # Initialize the OpenAI client
-    self._client = openai.OpenAI(
-        api_key=self.api_key,
-        organization=self.organization,
-        base_url=self.base_url,
-    )
-=======
   DEPRECATED: Use langextract.providers.gemini.GeminiLanguageModel instead.
   This class is kept for backward compatibility only.
   """
->>>>>>> 89896203
 
   def __init__(self, **kwargs):
     """Initialize the Gemini language model (deprecated)."""

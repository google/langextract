# Copyright 2025 Google LLC.
#
# Licensed under the Apache License, Version 2.0 (the "License");
# you may not use this file except in compliance with the License.
# You may obtain a copy of the License at
#
#     http://www.apache.org/licenses/LICENSE-2.0
#
# Unless required by applicable law or agreed to in writing, software
# distributed under the License is distributed on an "AS IS" BASIS,
# WITHOUT WARRANTIES OR CONDITIONS OF ANY KIND, either express or implied.
# See the License for the specific language governing permissions and
# limitations under the License.

"""Simple library for performing language model inference."""

import abc
from collections.abc import Iterator, Mapping, Sequence
import concurrent.futures
import dataclasses
import enum
import json
import textwrap
from typing import Any

from google import genai
import openai
import requests
from typing_extensions import override
import yaml

from langextract import data
from langextract import exceptions
from langextract import schema

_OLLAMA_DEFAULT_MODEL_URL = 'http://localhost:11434'


@dataclasses.dataclass(frozen=True)
class ScoredOutput:
  """Scored output."""

  score: float | None = None
  output: str | None = None

  def __str__(self) -> str:
    if self.output is None:
      return f'Score: {self.score:.2f}\nOutput: None'
    formatted_lines = textwrap.indent(self.output, prefix='  ')
    return f'Score: {self.score:.2f}\nOutput:\n{formatted_lines}'


class InferenceOutputError(exceptions.LangExtractError):
  """Exception raised when no scored outputs are available from the language model."""

  def __init__(self, message: str):
    self.message = message
    super().__init__(self.message)


class BaseLanguageModel(abc.ABC):
  """An abstract inference class for managing LLM inference.

  Attributes:
    _constraint: A `Constraint` object specifying constraints for model output.
  """

  def __init__(self, constraint: schema.Constraint = schema.Constraint()):
    """Initializes the BaseLanguageModel with an optional constraint.

    Args:
      constraint: Applies constraints when decoding the output. Defaults to no
        constraint.
    """
    self._constraint = constraint

  @abc.abstractmethod
  def infer(
      self, batch_prompts: Sequence[str], **kwargs
  ) -> Iterator[Sequence[ScoredOutput]]:
    """Implements language model inference.

    Args:
      batch_prompts: Batch of inputs for inference. Single element list can be
        used for a single input.
      **kwargs: Additional arguments for inference, like temperature and
        max_decode_steps.

    Returns: Batch of Sequence of probable output text outputs, sorted by
      descending
      score.
    """


class InferenceType(enum.Enum):
  ITERATIVE = 'iterative'
  MULTIPROCESS = 'multiprocess'


@dataclasses.dataclass(init=False)
class OllamaLanguageModel(BaseLanguageModel):
  """Language model inference class using Ollama based host."""

  _model: str
  _model_url: str
  _structured_output_format: str
  _constraint: schema.Constraint = dataclasses.field(
      default_factory=schema.Constraint, repr=False, compare=False
  )
  _extra_kwargs: dict[str, Any] = dataclasses.field(
      default_factory=dict, repr=False, compare=False
  )

  def __init__(
      self,
      model_id: str,
      model_url: str = _OLLAMA_DEFAULT_MODEL_URL,
      structured_output_format: str = 'json',
      constraint: schema.Constraint = schema.Constraint(),
      num_ctx: int = 2048,
      keep_alive: int = 5 * 60,  # seconds
      **kwargs,
  ) -> None:
    self._model = model_id
    self._model_url = model_url
    self._structured_output_format = structured_output_format
    self._constraint = constraint
    self._num_ctx = num_ctx
    self._keep_alive = keep_alive
    self._extra_kwargs = kwargs or {}
    super().__init__(constraint=constraint)

  @override
  def infer(
      self, batch_prompts: Sequence[str], **kwargs
  ) -> Iterator[Sequence[ScoredOutput]]:
    for prompt in batch_prompts:
      response = self._ollama_query(
          prompt=prompt,
          model=self._model,
          structured_output_format=self._structured_output_format,
          model_url=self._model_url,
          num_ctx=self._num_ctx,
          keep_alive=self._keep_alive,
      )
      # No score for Ollama. Default to 1.0
      yield [ScoredOutput(score=1.0, output=response['response'])]

  def _ollama_query(
      self,
      prompt: str,
      model: str = 'gemma2:latest',
      temperature: float = 0.8,
      seed: int | None = None,
      top_k: int | None = None,
      max_output_tokens: int | None = None,
      structured_output_format: str | None = None,  # like 'json'
      system: str = '',
      raw: bool = False,
      model_url: str = _OLLAMA_DEFAULT_MODEL_URL,
      timeout: int = 30,  # seconds
      keep_alive: int = 5 * 60,  # if loading, keep model up for 5 minutes.
      num_threads: int | None = None,
      num_ctx: int = 2048,
  ) -> Mapping[str, Any]:
    """Sends a prompt to an Ollama model and returns the generated response.

    This function makes an HTTP POST request to the `/api/generate` endpoint of
    an Ollama server. It can optionally load the specified model first, generate
    a response (with or without streaming), then return a parsed JSON response.

    Args:
      prompt: The text prompt to send to the model.
      model: The name of the model to use, e.g. "gemma2:latest".
      temperature: Sampling temperature. Higher values produce more diverse
        output.
      seed: Seed for reproducible generation. If None, random seed is used.
      top_k: The top-K parameter for sampling.
      max_output_tokens: Maximum tokens to generate. If None, the model's
        default is used.
      structured_output_format: If set to "json" or a JSON schema dict, requests
        structured outputs from the model. See Ollama documentation for details.
      system: A system prompt to override any system-level instructions.
      raw: If True, bypasses any internal prompt templating; you provide the
        entire raw prompt.
      model_url: The base URL for the Ollama server, typically
        "http://localhost:11434".
      timeout: Timeout (in seconds) for the HTTP request.
      keep_alive: How long (in seconds) the model remains loaded after
        generation completes.
      num_threads: Number of CPU threads to use. If None, Ollama uses a default
        heuristic.
      num_ctx: Number of context tokens allowed. If None, uses model’s default
        or config.

    Returns:
      A mapping (dictionary-like) containing the server’s JSON response. For
      non-streaming calls, the `"response"` key typically contains the entire
      generated text.

    Raises:
      ValueError: If the server returns a 404 (model not found) or any non-OK
      status code other than 200. Also raised on read timeouts or other request
      exceptions.
    """
    options = {'keep_alive': keep_alive}
    if seed:
      options['seed'] = seed
    if temperature:
      options['temperature'] = temperature
    if top_k:
      options['top_k'] = top_k
    if num_threads:
      options['num_thread'] = num_threads
    if max_output_tokens:
      options['num_predict'] = max_output_tokens
    if num_ctx:
      options['num_ctx'] = num_ctx
    model_url = model_url + '/api/generate'

    payload = {
        'model': model,
        'prompt': prompt,
        'system': system,
        'stream': False,
        'raw': raw,
        'format': structured_output_format,
        'options': options,
    }
    try:
      response = requests.post(
          model_url,
          headers={
              'Content-Type': 'application/json',
              'Accept': 'application/json',
          },
          json=payload,
          timeout=timeout,
      )
    except requests.exceptions.RequestException as e:
      if isinstance(e, requests.exceptions.ReadTimeout):
        msg = (
            f'Ollama Model timed out (timeout={timeout},'
            f' num_threads={num_threads})'
        )
        raise ValueError(msg) from e
      raise e

    response.encoding = 'utf-8'
    if response.status_code == 200:
      return response.json()
    if response.status_code == 404:
      raise ValueError(
          f"Can't find Ollama {model}. Try launching `ollama run {model}`"
          ' from command line.'
      )
    else:
      raise ValueError(
          f'Ollama model failed with status code {response.status_code}.'
      )


@dataclasses.dataclass(init=False)
class GeminiLanguageModel(BaseLanguageModel):
  """Language model inference using Google's Gemini API with structured output."""

  model_id: str = 'gemini-2.5-flash'
  api_key: str | None = None
  gemini_schema: schema.GeminiSchema | None = None
  format_type: data.FormatType = data.FormatType.JSON
  temperature: float = 0.0
  max_workers: int = 10
  _extra_kwargs: dict[str, Any] = dataclasses.field(
      default_factory=dict, repr=False, compare=False
  )

  def __init__(
      self,
      model_id: str = 'gemini-2.5-flash',
      api_key: str | None = None,
      gemini_schema: schema.GeminiSchema | None = None,
      format_type: data.FormatType = data.FormatType.JSON,
      temperature: float = 0.0,
      max_workers: int = 10,
      **kwargs,
  ) -> None:
    """Initialize the Gemini language model.

    Args:
      model_id: The Gemini model ID to use.
      api_key: API key for Gemini service.
      gemini_schema: Optional schema for structured output.
      format_type: Output format (JSON or YAML).
      temperature: Sampling temperature.
      max_workers: Maximum number of parallel API calls.
      **kwargs: Ignored extra parameters so callers can pass a superset of
        arguments shared across back-ends without raising ``TypeError``.
    """
    self.model_id = model_id
    self.api_key = api_key
    self.gemini_schema = gemini_schema
    self.format_type = format_type
    self.temperature = temperature
    self.max_workers = max_workers
    self._extra_kwargs = kwargs or {}

    if not self.api_key:
      raise ValueError('API key not provided.')

    self._client = genai.Client(api_key=self.api_key)

    super().__init__(
        constraint=schema.Constraint(constraint_type=schema.ConstraintType.NONE)
    )

  def _process_single_prompt(self, prompt: str, config: dict) -> ScoredOutput:
    """Process a single prompt and return a ScoredOutput."""
    try:
      if self.gemini_schema:
        response_schema = self.gemini_schema.schema_dict
        mime_type = (
            'application/json'
            if self.format_type == data.FormatType.JSON
            else 'application/yaml'
        )
        config['response_mime_type'] = mime_type
        config['response_schema'] = response_schema

      response = self._client.models.generate_content(
          model=self.model_id, contents=prompt, config=config
      )

      return ScoredOutput(score=1.0, output=response.text)

    except Exception as e:
      raise InferenceOutputError(f'Gemini API error: {str(e)}') from e

  def infer(
      self, batch_prompts: Sequence[str], **kwargs
  ) -> Iterator[Sequence[ScoredOutput]]:
    """Runs inference on a list of prompts via Gemini's API.

    Args:
      batch_prompts: A list of string prompts.
      **kwargs: Additional generation params (temperature, top_p, top_k, etc.)

    Yields:
      Lists of ScoredOutputs.
    """
    config = {
        'temperature': kwargs.get('temperature', self.temperature),
    }
    if 'max_output_tokens' in kwargs:
      config['max_output_tokens'] = kwargs['max_output_tokens']
    if 'top_p' in kwargs:
      config['top_p'] = kwargs['top_p']
    if 'top_k' in kwargs:
      config['top_k'] = kwargs['top_k']

    # Use parallel processing for batches larger than 1
    if len(batch_prompts) > 1 and self.max_workers > 1:
      with concurrent.futures.ThreadPoolExecutor(
          max_workers=min(self.max_workers, len(batch_prompts))
      ) as executor:
        future_to_index = {
            executor.submit(
                self._process_single_prompt, prompt, config.copy()
            ): i
            for i, prompt in enumerate(batch_prompts)
        }

        results: list[ScoredOutput | None] = [None] * len(batch_prompts)
        for future in concurrent.futures.as_completed(future_to_index):
          index = future_to_index[future]
          try:
            results[index] = future.result()
          except Exception as e:
            raise InferenceOutputError(
                f'Parallel inference error: {str(e)}'
            ) from e

        for result in results:
          if result is None:
            raise InferenceOutputError('Failed to process one or more prompts')
          yield [result]
    else:
      # Sequential processing for single prompt or worker
      for prompt in batch_prompts:
        result = self._process_single_prompt(prompt, config.copy())
        yield [result]

  def parse_output(self, output: str) -> Any:
    """Parses Gemini output as JSON or YAML.

    Note: This expects raw JSON/YAML without code fences.
    Code fence extraction is handled by resolver.py.
    """
    try:
      if self.format_type == data.FormatType.JSON:
        return json.loads(output)
      else:
        return yaml.safe_load(output)
    except Exception as e:
      raise ValueError(
          f'Failed to parse output as {self.format_type.name}: {str(e)}'
      ) from e


@dataclasses.dataclass(init=False)
class OpenAILanguageModel(BaseLanguageModel):
  """Language model inference using OpenAI's API with structured output."""

  model_id: str = 'gpt-4o-mini'
  api_key: str | None = None
  base_url: str | None = None
  organization: str | None = None
  format_type: data.FormatType = data.FormatType.JSON
  temperature: float = 0.0
  max_workers: int = 10
  _client: openai.OpenAI | None = dataclasses.field(
      default=None, repr=False, compare=False
  )
  _extra_kwargs: dict[str, Any] = dataclasses.field(
      default_factory=dict, repr=False, compare=False
  )

  def __init__(
      self,
      model_id: str = 'gpt-4o-mini',
      api_key: str | None = None,
      base_url: str | None = None,
      organization: str | None = None,
      format_type: data.FormatType = data.FormatType.JSON,
      temperature: float = 0.0,
      max_workers: int = 10,
      **kwargs,
  ) -> None:
    """Initialize the OpenAI language model.

    Args:
      model_id: The OpenAI model ID to use (e.g., 'gpt-4o-mini', 'gpt-4o').
      api_key: API key for OpenAI service.
<<<<<<< HEAD
      base_url: Optional base URL for OpenAI API (e.g., "https://api.openai.com/v1" for OpenAI, "https://api.anthropic.com/v1/" for Claude).
=======
      base_url: Base URL for OpenAI service.
>>>>>>> ea717542
      organization: Optional OpenAI organization ID.
      format_type: Output format (JSON or YAML).
      temperature: Sampling temperature.
      max_workers: Maximum number of parallel API calls.
      **kwargs: Ignored extra parameters so callers can pass a superset of
        arguments shared across back-ends without raising ``TypeError``.
    """
    self.model_id = model_id
    self.api_key = api_key
    self.base_url = base_url
    self.organization = organization
    self.format_type = format_type
    self.temperature = temperature
    self.max_workers = max_workers
    self.base_url = base_url
    self._extra_kwargs = kwargs or {}

    if not self.api_key:
      raise ValueError('API key not provided.')

    # Initialize the OpenAI client
    self._client = openai.OpenAI(
        api_key=self.api_key,
<<<<<<< HEAD
        organization=self.organization,
        base_url=self.base_url,
=======
        base_url=self.base_url,
        organization=self.organization,
>>>>>>> ea717542
    )

    super().__init__(
        constraint=schema.Constraint(constraint_type=schema.ConstraintType.NONE)
    )

  def _process_single_prompt(self, prompt: str, config: dict) -> ScoredOutput:
    """Process a single prompt and return a ScoredOutput."""
    try:
      # Prepare the system message for structured output
      system_message = ''
      if self.format_type == data.FormatType.JSON:
        system_message = (
            'You are a helpful assistant that responds in JSON format.'
        )
      elif self.format_type == data.FormatType.YAML:
        system_message = (
            'You are a helpful assistant that responds in YAML format.'
        )

      # Create the chat completion using the v1.x client API
      response = self._client.chat.completions.create(
          model=self.model_id,
          messages=[
              {'role': 'system', 'content': system_message},
              {'role': 'user', 'content': prompt},
          ],
          temperature=config.get('temperature', self.temperature),
          max_tokens=config.get('max_output_tokens'),
          top_p=config.get('top_p'),
          n=1,
      )

      # Extract the response text using the v1.x response format
      output_text = response.choices[0].message.content

      return ScoredOutput(score=1.0, output=output_text)

    except Exception as e:
      raise InferenceOutputError(f'OpenAI API error: {str(e)}') from e

  def infer(
      self, batch_prompts: Sequence[str], **kwargs
  ) -> Iterator[Sequence[ScoredOutput]]:
    """Runs inference on a list of prompts via OpenAI's API.

    Args:
      batch_prompts: A list of string prompts.
      **kwargs: Additional generation params (temperature, top_p, etc.)

    Yields:
      Lists of ScoredOutputs.
    """
    config = {
        'temperature': kwargs.get('temperature', self.temperature),
    }
    if 'max_output_tokens' in kwargs:
      config['max_output_tokens'] = kwargs['max_output_tokens']
    if 'top_p' in kwargs:
      config['top_p'] = kwargs['top_p']

    # Use parallel processing for batches larger than 1
    if len(batch_prompts) > 1 and self.max_workers > 1:
      with concurrent.futures.ThreadPoolExecutor(
          max_workers=min(self.max_workers, len(batch_prompts))
      ) as executor:
        future_to_index = {
            executor.submit(
                self._process_single_prompt, prompt, config.copy()
            ): i
            for i, prompt in enumerate(batch_prompts)
        }

        results: list[ScoredOutput | None] = [None] * len(batch_prompts)
        for future in concurrent.futures.as_completed(future_to_index):
          index = future_to_index[future]
          try:
            results[index] = future.result()
          except Exception as e:
            raise InferenceOutputError(
                f'Parallel inference error: {str(e)}'
            ) from e

        for result in results:
          if result is None:
            raise InferenceOutputError('Failed to process one or more prompts')
          yield [result]
    else:
      # Sequential processing for single prompt or worker
      for prompt in batch_prompts:
        result = self._process_single_prompt(prompt, config.copy())
        yield [result]

  def parse_output(self, output: str) -> Any:
    """Parses OpenAI output as JSON or YAML.

    Note: This expects raw JSON/YAML without code fences.
    Code fence extraction is handled by resolver.py.
    """
    try:
      if self.format_type == data.FormatType.JSON:
        return json.loads(output)
      else:
        return yaml.safe_load(output)
    except Exception as e:
      raise ValueError(
          f'Failed to parse output as {self.format_type.name}: {str(e)}'
      ) from e<|MERGE_RESOLUTION|>--- conflicted
+++ resolved
@@ -440,11 +440,7 @@
     Args:
       model_id: The OpenAI model ID to use (e.g., 'gpt-4o-mini', 'gpt-4o').
       api_key: API key for OpenAI service.
-<<<<<<< HEAD
       base_url: Optional base URL for OpenAI API (e.g., "https://api.openai.com/v1" for OpenAI, "https://api.anthropic.com/v1/" for Claude).
-=======
-      base_url: Base URL for OpenAI service.
->>>>>>> ea717542
       organization: Optional OpenAI organization ID.
       format_type: Output format (JSON or YAML).
       temperature: Sampling temperature.
@@ -468,13 +464,8 @@
     # Initialize the OpenAI client
     self._client = openai.OpenAI(
         api_key=self.api_key,
-<<<<<<< HEAD
         organization=self.organization,
         base_url=self.base_url,
-=======
-        base_url=self.base_url,
-        organization=self.organization,
->>>>>>> ea717542
     )
 
     super().__init__(

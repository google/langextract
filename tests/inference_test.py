# Copyright 2025 Google LLC.
#
# Licensed under the Apache License, Version 2.0 (the "License");
# you may not use this file except in compliance with the License.
# You may obtain a copy of the License at
#
#     http://www.apache.org/licenses/LICENSE-2.0
#
# Unless required by applicable law or agreed to in writing, software
# distributed under the License is distributed on an "AS IS" BASIS,
# WITHOUT WARRANTIES OR CONDITIONS OF ANY KIND, either express or implied.
# See the License for the specific language governing permissions and
# limitations under the License.

from unittest import mock

from absl.testing import absltest
from absl.testing import parameterized

from langextract import data
from langextract import inference
from langextract import schema


class TestOllamaLanguageModel(absltest.TestCase):

  @mock.patch.object(inference.OllamaLanguageModel, "_ollama_query")
  def test_ollama_infer(self, mock_ollama_query):

    # Actuall full gemma2 response using Ollama.
    gemma_response = {
        "model": "gemma2:latest",
        "created_at": "2025-01-23T22:37:08.579440841Z",
        "response": "{'bus' : '**autóbusz**'} \n\n\n  \n",
        "done": True,
        "done_reason": "stop",
        "context": [
            106,
            1645,
            108,
            1841,
            603,
            1986,
            575,
            59672,
            235336,
            107,
            108,
            106,
            2516,
            108,
            9766,
            6710,
            235281,
            865,
            664,
            688,
            7958,
            235360,
            6710,
            235306,
            688,
            12990,
            235248,
            110,
            139,
            108,
        ],
        "total_duration": 24038204381,
        "load_duration": 21551375738,
        "prompt_eval_count": 15,
        "prompt_eval_duration": 633000000,
        "eval_count": 17,
        "eval_duration": 1848000000,
    }
    mock_ollama_query.return_value = gemma_response
    model = inference.OllamaLanguageModel(
        model_id="gemma2:latest",
        model_url="http://localhost:11434",
        structured_output_format="json",
    )
    batch_prompts = ["What is bus in Hungarian?"]
    results = list(model.infer(batch_prompts))

    mock_ollama_query.assert_called_once_with(
        prompt="What is bus in Hungarian?",
        model="gemma2:latest",
        structured_output_format="json",
        model_url="http://localhost:11434",
    )
    expected_results = [[
        inference.ScoredOutput(
            score=1.0, output="{'bus' : '**autóbusz**'} \n\n\n  \n"
        )
    ]]
    self.assertEqual(results, expected_results)


class TestOpenAILanguageModelInference(parameterized.TestCase):

  @parameterized.named_parameters(
      ("without", "test-api-key", None, "gpt-4o-mini", 0.5),
      ("with", "test-api-key", "http://127.0.0.1:9001/v1", "gpt-4o-mini", 0.5),
  )
  @mock.patch("openai.OpenAI")
  def test_openai_infer_with_parameters(
      self, api_key, base_url, model_id, temperature, mock_openai_class
  ):
    # Mock the OpenAI client and chat completion response
    mock_client = mock.Mock()
    mock_openai_class.return_value = mock_client

    # Mock response structure for v1.x API
    mock_response = mock.Mock()
    mock_response.choices = [
        mock.Mock(message=mock.Mock(content='{"name": "John", "age": 30}'))
    ]
    mock_client.chat.completions.create.return_value = mock_response

    # Create model instance
    model = inference.OpenAILanguageModel(
        model_id=model_id,
        api_key=api_key,
        base_url=base_url,
        temperature=temperature,
    )

    # Test inference
    batch_prompts = ["Extract name and age from: John is 30 years old"]
    results = list(model.infer(batch_prompts))

    # Verify API was called correctly
    mock_client.chat.completions.create.assert_called_once_with(
        model="gpt-4o-mini",
        messages=[
            {
                "role": "system",
                "content": (
                    "You are a helpful assistant that responds in JSON format."
                ),
            },
            {
                "role": "user",
                "content": "Extract name and age from: John is 30 years old",
            },
        ],
<<<<<<< HEAD
        temperature=temperature,
        max_tokens=None,
        top_p=None,
=======
        temperature=0.5,
>>>>>>> b8f4ca8b
        n=1,
    )

    # Check results
    expected_results = [[
        inference.ScoredOutput(score=1.0, output='{"name": "John", "age": 30}')
    ]]
    self.assertEqual(results, expected_results)


class TestOpenAILanguageModel(absltest.TestCase):

  def test_openai_parse_output_json(self):
    model = inference.OpenAILanguageModel(
        api_key="test-key", format_type=data.FormatType.JSON
    )

    # Test valid JSON parsing
    output = '{"key": "value", "number": 42}'
    parsed = model.parse_output(output)
    self.assertEqual(parsed, {"key": "value", "number": 42})

    # Test invalid JSON
    with self.assertRaises(ValueError) as context:
      model.parse_output("invalid json")
    self.assertIn("Failed to parse output as JSON", str(context.exception))

  def test_openai_parse_output_yaml(self):
    model = inference.OpenAILanguageModel(
        api_key="test-key", format_type=data.FormatType.YAML
    )

    # Test valid YAML parsing
    output = "key: value\nnumber: 42"
    parsed = model.parse_output(output)
    self.assertEqual(parsed, {"key": "value", "number": 42})

    # Test invalid YAML
    with self.assertRaises(ValueError) as context:
      model.parse_output("invalid: yaml: bad")
    self.assertIn("Failed to parse output as YAML", str(context.exception))

  def test_openai_no_api_key_raises_error(self):
    with self.assertRaises(ValueError) as context:
      inference.OpenAILanguageModel(api_key=None)
    self.assertEqual(str(context.exception), "API key not provided.")

  @mock.patch("openai.OpenAI")
  def test_openai_temperature_zero(self, mock_openai_class):
    # Test that temperature=0.0 is properly passed through
    mock_client = mock.Mock()
    mock_openai_class.return_value = mock_client

    mock_response = mock.Mock()
    mock_response.choices = [
        mock.Mock(message=mock.Mock(content='{"result": "test"}'))
    ]
    mock_client.chat.completions.create.return_value = mock_response

    model = inference.OpenAILanguageModel(
        api_key="test-key", temperature=0.0  # Testing zero temperature
    )

    list(model.infer(["test prompt"]))

    # Verify temperature=0.0 was passed to the API
    mock_client.chat.completions.create.assert_called_with(
        model="gpt-4o-mini",
        messages=mock.ANY,
        temperature=0.0,
        n=1,
    )

  def test_openai_schema_constraints_json(self):
    # Test that schema constraints are only allowed with JSON format
    test_schema = schema.OpenAISchema._schema_dict = {
        "type": "object",
        "properties": {"test": {"type": "string"}},
    }
    openai_schema = schema.OpenAISchema(test_schema)

    # This should work - JSON format with schema
    model = inference.OpenAILanguageModel(
        api_key="test-key",
        format_type=data.FormatType.JSON,
        openai_schema=openai_schema,
    )
    self.assertEqual(model.openai_schema, openai_schema)

  def test_openai_schema_constraints_yaml_raises_error(self):
    # Test that schema constraints with YAML format raise an error
    test_schema = schema.OpenAISchema._schema_dict = {
        "type": "object",
        "properties": {"test": {"type": "string"}},
    }
    openai_schema = schema.OpenAISchema(test_schema)

    with self.assertRaises(ValueError) as context:
      inference.OpenAILanguageModel(
          api_key="test-key",
          format_type=data.FormatType.YAML,
          openai_schema=openai_schema,
      )

    self.assertIn(
        "OpenAI schema constraints are only supported with FormatType.JSON",
        str(context.exception),
    )

  @mock.patch("openai.OpenAI")
  def test_openai_with_schema_constraints(self, mock_openai_class):
    # Mock the OpenAI client and chat completion response
    mock_client = mock.Mock()
    mock_openai_class.return_value = mock_client

    # Mock response structure
    mock_response = mock.Mock()
    mock_response.choices = [
        mock.Mock(
            message=mock.Mock(
                content=(
                    '{"extractions": [{"name": "John", "age_attributes":'
                    ' {"value": "30"}}]}'
                )
            )
        )
    ]
    mock_client.chat.completions.create.return_value = mock_response

    # Create OpenAI schema
    examples = [
        data.ExampleData(
            text="Alice is 25 years old",
            extractions=[
                data.Extraction(
                    extraction_class="name",
                    extraction_text="Alice",
                    attributes={"type": "String"},
                ),
                data.Extraction(
                    extraction_class="age",
                    extraction_text="25",
                    attributes={"type": "Integer"},
                ),
            ],
        )
    ]
    openai_schema = schema.OpenAISchema.from_examples(examples)

    # Create model instance with schema
    model = inference.OpenAILanguageModel(
        model_id="gpt-4o-mini",
        api_key="test-api-key",
        openai_schema=openai_schema,
        temperature=0.5,
    )

    # Test inference
    batch_prompts = ["Extract name and age from: John is 30 years old"]
    results = list(model.infer(batch_prompts))

    # Verify we got results
    self.assertEqual(len(results), 1)
    self.assertEqual(len(results[0]), 1)

    # Verify API was called with schema constraints
    call_args = mock_client.chat.completions.create.call_args
    self.assertEqual(call_args[1]["model"], "gpt-4o-mini")
    self.assertEqual(call_args[1]["temperature"], 0.5)
    self.assertIn("response_format", call_args[1])
    self.assertEqual(call_args[1]["response_format"]["type"], "json_schema")
    self.assertIn("json_schema", call_args[1]["response_format"])
    self.assertEqual(
        call_args[1]["response_format"]["json_schema"]["name"],
        "langextract_extraction",
    )
    self.assertTrue(call_args[1]["response_format"]["json_schema"]["strict"])

    # Verify system message for structured output
    messages = call_args[1]["messages"]
    self.assertEqual(
        messages[0]["content"],
        "You are a helpful assistant that extracts information in the specified"
        " JSON format.",
    )


if __name__ == "__main__":
  absltest.main()<|MERGE_RESOLUTION|>--- conflicted
+++ resolved
@@ -144,13 +144,9 @@
                 "content": "Extract name and age from: John is 30 years old",
             },
         ],
-<<<<<<< HEAD
         temperature=temperature,
         max_tokens=None,
         top_p=None,
-=======
-        temperature=0.5,
->>>>>>> b8f4ca8b
         n=1,
     )
 
